# -*- coding: utf-8 -*-
import pytest
import starry
import matplotlib

<<<<<<< HEAD

@pytest.fixture(scope="module", autouse=True)
def setup():
    starry.config.lazy = True
    yield
=======
matplotlib.use("Agg")
starry.config.lazy = True
>>>>>>> 5f0602e1
<|MERGE_RESOLUTION|>--- conflicted
+++ resolved
@@ -3,13 +3,9 @@
 import starry
 import matplotlib
 
-<<<<<<< HEAD
 
 @pytest.fixture(scope="module", autouse=True)
 def setup():
+    matplotlib.use("Agg")
     starry.config.lazy = True
-    yield
-=======
-matplotlib.use("Agg")
-starry.config.lazy = True
->>>>>>> 5f0602e1
+    yield